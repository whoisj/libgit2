/*
 * Copyright (C) the libgit2 contributors. All rights reserved.
 *
 * This file is part of libgit2, distributed under the GNU GPL v2 with
 * a Linking Exception. For full terms see the included COPYING file.
 */
#ifndef INCLUDE_repository_h__
#define INCLUDE_repository_h__

#include "git2/common.h"
#include "git2/oid.h"
#include "git2/odb.h"
#include "git2/repository.h"
#include "git2/object.h"
#include "git2/config.h"

#include "array.h"
#include "cache.h"
#include "refs.h"
#include "buffer.h"
#include "object.h"
#include "attrcache.h"
#include "submodule.h"
#include "diff_driver.h"

#define DOT_GIT ".git"
#define GIT_DIR DOT_GIT "/"
#define GIT_DIR_MODE 0755
#define GIT_BARE_DIR_MODE 0777

/* Default DOS-compatible 8.3 "short name" for a git repository, "GIT~1" */
#define GIT_DIR_SHORTNAME "GIT~1"

/** Cvar cache identifiers */
typedef enum {
	GIT_CVAR_AUTO_CRLF = 0, /* core.autocrlf */
	GIT_CVAR_EOL,           /* core.eol */
	GIT_CVAR_SYMLINKS,      /* core.symlinks */
	GIT_CVAR_IGNORECASE,    /* core.ignorecase */
	GIT_CVAR_FILEMODE,      /* core.filemode */
	GIT_CVAR_IGNORESTAT,    /* core.ignorestat */
	GIT_CVAR_TRUSTCTIME,    /* core.trustctime */
	GIT_CVAR_ABBREV,        /* core.abbrev */
	GIT_CVAR_PRECOMPOSE,    /* core.precomposeunicode */
	GIT_CVAR_SAFE_CRLF,		/* core.safecrlf */
	GIT_CVAR_LOGALLREFUPDATES, /* core.logallrefupdates */
	GIT_CVAR_PROTECTHFS,    /* core.protectHFS */
	GIT_CVAR_PROTECTNTFS,   /* core.protectNTFS */
	GIT_CVAR_CACHE_MAX
} git_cvar_cached;

/**
 * CVAR value enumerations
 *
 * These are the values that are actually stored in the cvar cache, instead
 * of their string equivalents. These values are internal and symbolic;
 * make sure that none of them is set to `-1`, since that is the unique
 * identifier for "not cached"
 */
typedef enum {
	/* The value hasn't been loaded from the cache yet */
	GIT_CVAR_NOT_CACHED = -1,

	/* core.safecrlf: false, 'fail', 'warn' */
	GIT_SAFE_CRLF_FALSE = 0,
	GIT_SAFE_CRLF_FAIL = 1,
	GIT_SAFE_CRLF_WARN = 2,

	/* core.autocrlf: false, true, 'input; */
	GIT_AUTO_CRLF_FALSE = 0,
	GIT_AUTO_CRLF_TRUE = 1,
	GIT_AUTO_CRLF_INPUT = 2,
	GIT_AUTO_CRLF_DEFAULT = GIT_AUTO_CRLF_FALSE,

	/* core.eol: unset, 'crlf', 'lf', 'native' */
	GIT_EOL_UNSET = 0,
	GIT_EOL_CRLF = 1,
	GIT_EOL_LF = 2,
#ifdef GIT_WIN32
	GIT_EOL_NATIVE = GIT_EOL_CRLF,
#else
	GIT_EOL_NATIVE = GIT_EOL_LF,
#endif
	GIT_EOL_DEFAULT = GIT_EOL_NATIVE,

	/* core.symlinks: bool */
	GIT_SYMLINKS_DEFAULT = GIT_CVAR_TRUE,
	/* core.ignorecase */
	GIT_IGNORECASE_DEFAULT = GIT_CVAR_FALSE,
	/* core.filemode */
	GIT_FILEMODE_DEFAULT = GIT_CVAR_TRUE,
	/* core.ignorestat */
	GIT_IGNORESTAT_DEFAULT = GIT_CVAR_FALSE,
	/* core.trustctime */
	GIT_TRUSTCTIME_DEFAULT = GIT_CVAR_TRUE,
	/* core.abbrev */
	GIT_ABBREV_DEFAULT = 7,
	/* core.precomposeunicode */
	GIT_PRECOMPOSE_DEFAULT = GIT_CVAR_FALSE,
	/* core.safecrlf */
	GIT_SAFE_CRLF_DEFAULT = GIT_CVAR_FALSE,
	/* core.logallrefupdates */
	GIT_LOGALLREFUPDATES_UNSET = 2,
	GIT_LOGALLREFUPDATES_DEFAULT = GIT_LOGALLREFUPDATES_UNSET,
	/* core.protectHFS */
	GIT_PROTECTHFS_DEFAULT = GIT_CVAR_FALSE,
	/* core.protectNTFS */
	GIT_PROTECTNTFS_DEFAULT = GIT_CVAR_FALSE,
} git_cvar_value;

/* internal repository init flags */
enum {
	GIT_REPOSITORY_INIT__HAS_DOTGIT = (1u << 16),
	GIT_REPOSITORY_INIT__NATURAL_WD = (1u << 17),
	GIT_REPOSITORY_INIT__IS_REINIT  = (1u << 18),
};

/** Internal structure for repository object */
struct git_repository {
	git_odb *_odb;
	git_refdb *_refdb;
	git_config *_config;
	git_index *_index;
	git_submodule_cache *_submodules;

	git_cache objects;
	git_attr_cache *attrcache;
	git_diff_driver_registry *diff_drivers;

	char *path_repository;
	char *path_gitlink;
	char *workdir;
	char *namespace;

<<<<<<< HEAD
	char *ident_name;
	char *ident_email;

	unsigned is_bare:1,
		has_8dot3:1,
		has_8dot3_default:1;
=======
	git_array_t(git_buf) reserved_names;

	unsigned is_bare:1;
>>>>>>> 4196dd8e
	unsigned int lru_counter;

	git_atomic attr_session_key;

	git_cvar_value cvar_cache[GIT_CVAR_CACHE_MAX];
};

GIT_INLINE(git_attr_cache *) git_repository_attr_cache(git_repository *repo)
{
	return repo->attrcache;
}

int git_repository_head_tree(git_tree **tree, git_repository *repo);

/*
 * Weak pointers to repository internals.
 *
 * The returned pointers do not need to be freed. Do not keep
 * permanent references to these (i.e. between API calls), since they may
 * become invalidated if the user replaces a repository internal.
 */
int git_repository_config__weakptr(git_config **out, git_repository *repo);
int git_repository_odb__weakptr(git_odb **out, git_repository *repo);
int git_repository_refdb__weakptr(git_refdb **out, git_repository *repo);
int git_repository_index__weakptr(git_index **out, git_repository *repo);

/*
 * CVAR cache
 *
 * Efficient access to the most used config variables of a repository.
 * The cache is cleared every time the config backend is replaced.
 */
int git_repository__cvar(int *out, git_repository *repo, git_cvar_cached cvar);
void git_repository__cvar_cache_clear(git_repository *repo);

GIT_INLINE(int) git_repository__ensure_not_bare(
	git_repository *repo,
	const char *operation_name)
{
	if (!git_repository_is_bare(repo))
		return 0;

	giterr_set(
		GITERR_REPOSITORY,
		"Cannot %s. This operation is not allowed against bare repositories.",
		operation_name);

	return GIT_EBAREREPO;
}

int git_repository__set_orig_head(git_repository *repo, const git_oid *orig_head);

int git_repository__cleanup_files(git_repository *repo, const char *files[], size_t files_len);

/* The default "reserved names" for a repository */
extern git_buf git_repository__reserved_names_win32[];
extern size_t git_repository__reserved_names_win32_len;

extern git_buf git_repository__reserved_names_posix[];
extern size_t git_repository__reserved_names_posix_len;

/*
 * Gets any "reserved names" in the repository.  This will return paths
 * that should not be allowed in the repository (like ".git") to avoid
 * conflicting with the repository path, or with alternate mechanisms to
 * the repository path (eg, "GIT~1").  Every attempt will be made to look
 * up all possible reserved names - if there was a conflict for the shortname
 * GIT~1, for example, this function will try to look up the alternate
 * shortname.  If that fails, this function returns false, but out and outlen
 * will still be populated with good defaults.
 */
bool git_repository__reserved_names(
	git_buf **out, size_t *outlen, git_repository *repo, bool include_ntfs);

#endif<|MERGE_RESOLUTION|>--- conflicted
+++ resolved
@@ -132,18 +132,13 @@
 	char *workdir;
 	char *namespace;
 
-<<<<<<< HEAD
 	char *ident_name;
 	char *ident_email;
 
-	unsigned is_bare:1,
-		has_8dot3:1,
-		has_8dot3_default:1;
-=======
 	git_array_t(git_buf) reserved_names;
 
 	unsigned is_bare:1;
->>>>>>> 4196dd8e
+
 	unsigned int lru_counter;
 
 	git_atomic attr_session_key;
